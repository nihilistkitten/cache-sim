<<<<<<< HEAD
use std::error::Error;
=======
use cache_sim::{trace::entropy, Trace, NoCondition};
>>>>>>> 9544dff1

use cache_sim::{atf::parse, output::to_csv, GeneralModelItem, Trace};

// const INPUT: &str = include_str!("input.txt");

fn main() -> Result<(), Box<dyn Error>> {
    let trace = Trace::from(
        parse(include_bytes!("traces/ycsb-sample.atf").as_slice())?
            .into_iter()
            .map(GeneralModelItem::from)
            .collect::<Vec<_>>(),
    );

<<<<<<< HEAD
    let stack_distances = trace.stack_distances();

    to_csv("YCSB Sample", &[], &stack_distances)?;
=======
    let trace = Trace::from(vec![0, 1, 2, 0, 2, 0, 0, 3]);

    let histogram = trace.frequency_histogram(&NoCondition);
>>>>>>> 9544dff1

    Ok(())
}<|MERGE_RESOLUTION|>--- conflicted
+++ resolved
@@ -1,12 +1,6 @@
-<<<<<<< HEAD
 use std::error::Error;
-=======
-use cache_sim::{trace::entropy, Trace, NoCondition};
->>>>>>> 9544dff1
 
 use cache_sim::{atf::parse, output::to_csv, GeneralModelItem, Trace};
-
-// const INPUT: &str = include_str!("input.txt");
 
 fn main() -> Result<(), Box<dyn Error>> {
     let trace = Trace::from(
@@ -16,15 +10,9 @@
             .collect::<Vec<_>>(),
     );
 
-<<<<<<< HEAD
     let stack_distances = trace.stack_distances();
 
     to_csv("YCSB Sample", &[], &stack_distances)?;
-=======
-    let trace = Trace::from(vec![0, 1, 2, 0, 2, 0, 0, 3]);
-
-    let histogram = trace.frequency_histogram(&NoCondition);
->>>>>>> 9544dff1
 
     Ok(())
 }